--- conflicted
+++ resolved
@@ -38,13 +38,8 @@
     std::vector<Ip> _nameservers;
 
     /**
-<<<<<<< HEAD
-     *  The detected search paths
-     *  @var std::vector<std::string>
-=======
      *  The search-paths to use in lookups
      *  @var std::vector
->>>>>>> 94ff2cbe
      */
     std::vector<std::string> _searchpaths;
 
