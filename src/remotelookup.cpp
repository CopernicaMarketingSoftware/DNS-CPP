/**
 *  RemoteLookup.cpp
 *  
 *  Implementation file for the RemoteLookup class
 * 
 *  @author Emiel Bruijntjes <emiel.bruijntjes@copernica.com>
 *  @copyright 2020 Copernica BV
 */

/**
 *  Dependencies
 */
#include "remotelookup.h"
#include "connection.h"
#include "../include/dnscpp/core.h"
#include "../include/dnscpp/response.h"
#include "../include/dnscpp/answer.h"
#include "../include/dnscpp/handler.h"
#include "../include/dnscpp/question.h"
#include "fakeresponse.h"

/**
 *  Begin of namespace
 */
namespace DNS {

/**
 *  Constructor
 *  @param  core        dns core object
 *  @param  domain      the domain of the lookup
 *  @param  type        the type of the request
 *  @param  bits        bits to include
 *  @param  handler     user space object
 */
RemoteLookup::RemoteLookup(Core *core, const char *domain, ns_type type, const Bits &bits, DNS::Handler *handler) : 
    Lookup(handler, ns_o_query, domain, type, bits), _core(core), _id(rand()) {}

/**
 *  Destructor
 */
RemoteLookup::~RemoteLookup()
{
    // cleanup the job (note that we have this cleanup-function because we
    // normally want to cleanup _before_ we report back to userspace, because
    // you never know what userspace will do (maybe even destruct the _core pointer),
    // but if userspace decided to kill the job (by calling job->cancel()) we still
    // have to do some cleaning ourselves
    cleanup();
}

/**
 *  How many credits are left (meaning: how many datagrams do we still have to send?)
 *  @return size_t      number of attempts
 */
size_t RemoteLookup::credits() const
{
    // if we're tcp connected, we're not going to send more datagrams
    if (_connection) return 0;
    
    // number of attempts left
    return _core->attempts() > _count ? _core->attempts() - _count : 0;
}

/**
 *  How long should we wait until the next message?
 *  @param  now         Current time
 *  @return double
 */
double RemoteLookup::delay(double now) const
{
    // if the operation is ready, we should run asap (so that it is removed)
    // if the operation never ran it should also run immediately
    if (_count == 0 || _handler == nullptr) return 0.0;
    
    // if already doing a tcp lookup, or when all attemps have passed, we wait until the expire-time
    if (_connection || _count >= _core->attempts()) return std::max(0.0, _last + _core->timeout() - now);
    
    // wait until we can send a next datagram
    return std::max(_last + _core->interval() - now, 0.0);
}

/**
 *  Unsubscribe from all inbound UDP sockets
 */
void RemoteLookup::unsubscribe()
{
    // unsubscribe from the UDP sockets
    for (const auto &subscription : _subscriptions)
    {
        // this is a pair
        subscription.first->unsubscribe(this, subscription.second, _query.id());
    }

    // forget that we're doing lookups
    _core->decrement(_subscriptions.size());
    
    // we have no subscriptions left
    _subscriptions.clear();
}    

/**
 *  Cleanup the object
 *  We want to cleanup the job _before_ it is destructed, to handle the situation
 *  where user-space already destructs _core while the job is reporting its result
 *  @return Handler     the handler that may still be called
 */
Handler *RemoteLookup::cleanup()
{
    // remember the old handler
    auto handler = _handler;
    
    // forget the handler
    _handler = nullptr;
    
    // forget the tcp connection
    _connection.reset();
    
    // unsubscribe from all inbound sockets
    unsubscribe();

    // expose the handler
    return handler;
}

/** 
 *  Time out the job because no appropriate response was received in time
 *  @return bool        should the lookup be resheduled?
 */
bool RemoteLookup::timeout()
{
    // before we report to userspace we cleanup the object
    cleanup()->onTimeout(this);
    
    // done (we do not have to run again)
    return false;
}

/**
 *  Execute the lookup
 *  @param  now         current time
 *  @return bool        should the lookup be rescheduled?
 */
bool RemoteLookup::execute(double now)
{
    // if the result has already been reported to user-space, we do not have to do anything
    if (_handler == nullptr) return false;
    
    // when job times out
    if ((_connection || _count >= _core->attempts()) && now > _last + _core->timeout()) return timeout();

    // if we reached the max attempts we stop sending out more datagrams, but we keep active
    if (_count >= _core->attempts()) return true;
    
    // if the operation is already using tcp we simply wait for that
    if (_connection) return true;

    // access to the nameservers + the number we have
    const auto &nameservers = _core->nameservers();
    size_t nscount = nameservers.size();
    
    // what if there are no nameservers?
    if (nscount == 0) return timeout();

    // which nameserver should we sent now?
    const Ip &nameserver = nameservers[_core->rotate() ? (_count + _id) % nscount : _count % nscount];
    
    // send a datagram to this server
    if (auto *inbound = _core->datagram(nameserver, _query))
    {
        // subscribe to the answers that might come in from now onwards
        inbound->subscribe(this, nameserver, _query.id());

        // store this subscription, so that we can unsubscribe on success
        _subscriptions.emplace(std::make_pair(inbound, nameserver));
<<<<<<< HEAD
=======

        // we're doing another request
        _core->increment();

        // one more message has been sent
        _count += 1; _last = now;
        
        // for now we do not yet send the next message
        break;
>>>>>>> 1ea5f804
    }

    // one more execution attempt has been made
    _count += 1; _last = now;

    // we want to be rescheduled
    return true;
}

/**
 *  Method to report the response
 *  This method checks if there is an NXDOMAIN error, if that is the case
 *  it is turned into an empty response if the /etc/hosts file holds a record for the host
 *  @param  response
 */
void RemoteLookup::report(const Response &response)
{
    // if the result has already been reported, we do nothing here
    if (_handler == nullptr) return;
    
    // for NXDOMAIN errors we need special treatment (maybe the hostname _does_ exists in 
    // /etc/hosts?) For all other type of results the message can be passed to userspace
    if (response.rcode() != ns_r_nxdomain) return cleanup()->onReceived(this, response);

    // extract the original question, to find out the host for which we were looking
    Question question(response);
    
    // there was a NXDOMAIN error, which we should not communicate if our /etc/hosts
    // file does have a record for this hostname, check this
    if (!_core->exists(question.name())) return cleanup()->onReceived(this, response);
    
    // get the original request (so that the response can match the request)
    Request request(this);
    
    // construct a fake-response message (it is fake because we have not actually received it)
    FakeResponse fake(request, question);

    // send the fake-response to user-space
    cleanup()->onReceived(this, Response(fake.data(), fake.size()));
}

/**
 *  Method that is called when a response is received
 *  @param  nameserver  the reporting nameserver
 *  @param  response    the received response
 *  @return bool        was the response processed?
 */
bool RemoteLookup::onReceived(const Ip &ip, const Response &response)
{
    // ignore responses that do not match with the query
    // @todo should we check for more? like whether the response is indeed a response
    if (!_query.matches(response)) return false;
    
    // if we're already busy with a tcp connection we ignore further dgram responses
    if (_connection) return false;
    
    // if the response was not truncated, we can report it to userspace
    if (!response.truncated()) { report(response); return true; }

    // switch to tcp mode to retry the query to get a non-truncated response
    _connection.reset(new Connection(_core->loop(), ip, _query, response, this));
    
    // we can unsubscribe from all inbound udp sockets because we're no longer interested in those responses
    unsubscribe();
    
    // remember the start-time of the connection to reset the timeout-period
    _last = Now();
    
    // done
    return true;
}

/**
 *  Called when the response has been received
 *  @param  connection
 *  @param  response
 */
void RemoteLookup::onReceived(Connection *connection, const Response &response)
{
    // if the operation was already cancelled
    if (_handler == nullptr) return;

    // ignore responses that do not match with the query
    // @todo should we check for more? like whether the response is indeed a response
    if (!_query.matches(response)) return;

    // we have a response, hand it over to user space
    report(response);
}

/**
 *  Called when the connection could not be used
 *  @param  connector   the reporting connection
 *  @param  response    the original answer (the original truncated one)
 */
void RemoteLookup::onFailure(Connection *connection, const Response &truncated)
{
    // if the operation was already cancelled
    if (_handler == nullptr) return;
    
    // we failed to get the regular response, so we send back the truncated response
    cleanup()->onReceived(this, truncated);
}

/**
 *  Cancel the operation
 */
void RemoteLookup::cancel()
{
    // do nothing if already cancelled
    if (_handler == nullptr) return;
    
    // cleanup, and remove to userspace
    cleanup()->onCancelled(this);
}

/**
 *  End of namespace
 */
}
<|MERGE_RESOLUTION|>--- conflicted
+++ resolved
@@ -161,7 +161,7 @@
     // what if there are no nameservers?
     if (nscount == 0) return timeout();
 
-    // which nameserver should we sent now?
+    // which nameserver should we use now?
     const Ip &nameserver = nameservers[_core->rotate() ? (_count + _id) % nscount : _count % nscount];
     
     // send a datagram to this server
@@ -172,18 +172,9 @@
 
         // store this subscription, so that we can unsubscribe on success
         _subscriptions.emplace(std::make_pair(inbound, nameserver));
-<<<<<<< HEAD
-=======
 
         // we're doing another request
         _core->increment();
-
-        // one more message has been sent
-        _count += 1; _last = now;
-        
-        // for now we do not yet send the next message
-        break;
->>>>>>> 1ea5f804
     }
 
     // one more execution attempt has been made
