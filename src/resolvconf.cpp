--- conflicted
+++ resolved
@@ -203,31 +203,6 @@
 {
     // we only remember the last entry, so we remove potential previous entries
     _searchpaths.clear();
-<<<<<<< HEAD
-    // we dont know if its terminated, so we wrap it in a string
-    std::string source(line, size);
-
-    // create some helper variables
-    size_t prev = 0;
-    size_t next = 0;
-    // while we keep finding spaces or tabs
-    while ((next = source.find_first_of(" \t", prev)) != std::string::npos)
-    {
-        // if the size of the sub-section > 0
-        if (next - prev != 0)
-        {
-            // store the result
-            _searchpaths.emplace_back(source.substr(prev, next - prev));
-        }
-        // search again starting from the last match
-        prev = next + 1;
-    }
-    // if there is part of the line left without a space
-    if (prev < source.size())
-    {
-        // add it
-        _searchpaths.push_back(source.substr(prev));
-=======
     
     // keep looking for paths
     while (size > 0)
@@ -252,7 +227,6 @@
         
         // prepare more for next iteragtion
         line += white; size -= white;
->>>>>>> 94ff2cbe
     }
 }
 
