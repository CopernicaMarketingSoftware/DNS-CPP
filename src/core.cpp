/**
 *  Core.cpp
 * 
 *  Implementation file for the Core class
 * 
 *  @author Emiel Bruijntjes <emiel.bruijntjes@copernica.com>
 *  @copyright 2020 - 2021 Copernica BV
 */

/**
 *  Dependencies
 */
#include "../include/dnscpp/core.h"
#include "../include/dnscpp/lookup.h"
#include "../include/dnscpp/loop.h"
#include "../include/dnscpp/watcher.h"

/**
 *  Begin of namespace
 */
namespace DNS {

/**
 *  Constructor
 *  @param  loop        your event loop
 *  @param  defaults    should defaults from resolv.conf and /etc/hosts be loaded?
 *  @param  buffersize  send & receive buffer size of each UDP socket
 *  @param  socketcount number of UDP sockets to maintain
 *  @throws std::runtime_error
 */
<<<<<<< HEAD
Core::Core(Loop *loop, bool defaults, int32_t buffersize, size_t socketcount) : _loop(loop), _udp(loop, this, socketcount, buffersize)
=======
Core::Core(Loop *loop, bool defaults) : _loop(loop), _ipv4(loop, this), _ipv6(loop, this)
>>>>>>> 4f4a09cb
{
    // do nothing if we don't need the defaults
    if (!defaults) return;
    
    // load the defaults from /etc/resolv.conf
    ResolvConf settings;
    
    // copy the nameservers
    for (size_t i = 0; i < settings.nameservers(); ++i) _nameservers.emplace_back(settings.nameserver(i));
    
    // take over some of the settings
    _timeout = settings.timeout();
    _interval = settings.timeout();
    _attempts = settings.attempts();
    _rotate = settings.rotate();

    // we also have to load /etc/hosts
    if (!_hosts.load()) throw std::runtime_error("failed to load /etc/hosts");
}

/**
 *  Protected constructor, only the derived class may construct it
 *  @param  loop        your event loop
 *  @param  settings    settings from the resolv.conf file
 *  @param  buffersize  send & receive buffer size of each UDP socket
 *  @param  socketcount number of UDP sockets to maintain
 */
<<<<<<< HEAD
Core::Core(Loop *loop, const ResolvConf &settings, int32_t buffersize, size_t socketcount) : _loop(loop), _udp(loop, this, socketcount, buffersize)
=======
Core::Core(Loop *loop, const ResolvConf &settings) : _loop(loop), _ipv4(loop, this), _ipv6(loop, this)
>>>>>>> 4f4a09cb
{
    // construct the nameservers
    for (size_t i = 0; i < settings.nameservers(); ++i) _nameservers.emplace_back(settings.nameserver(i));

    // take over some of the settings
    _timeout = settings.timeout();
    _interval = settings.timeout();
    _attempts = settings.attempts();
    _rotate = settings.rotate();
}


/**
 *  Destructor
 */
Core::~Core()
{
    // stop timer (in case it is still running)
    if (_timer == nullptr) return;
    
    // stop the timer
    _loop->cancel(_timer, this);
}

/**
 *  Add a new lookup to the list
 *  @param  lookup
 *  @return Operation
 */
Operation *Core::add(Lookup *lookup)
{
    // add to the operations
    if (_lookups.size() < _capacity)
    {
        // put at the beginning of the list (because we want to run it immediately)
        _lookups.emplace_front(lookup);
        
        // if we already have a timer the expires immediately
        if (_timer && _immediate) return lookup;
    
        // stop existing timer
        if (_timer) _loop->cancel(_timer, this);
        
        // reschedule the timer
        _timer = _loop->timer(0.0, this);
        
        // this is an immediate-timer
        _immediate = true;
    }
    else
    {
        // we already have too many operations in progress, delay it
        _scheduled.emplace_back(lookup);
    }
    
    // expose the operation
    return lookup;
}

/**
 *  Calculate the delay until the next job
 *  @return double      the delay in seconds (or < 0 if there is no need to run a timer)
 */
double Core::delay(double now)
{
    // if there is an unprocessed inbound queue, we have to expire asap
    if (_ipv4.buffered() || _ipv6.buffered()) return 0.0;
    
    // if there is nothing scheduled
    if (_lookups.empty() && _ready.empty()) return -1.0;
    
    // if only one is set
    if (_lookups.empty()) return _ready.front()->delay(now);
    if (_ready.empty()) return _lookups.front()->delay(now);
    
    // get the minimum
    return std::min(_lookups.front()->delay(now), _ready.front()->delay(now));
}

/**
 *  Reschedule the timer
 *  @param  now         current time
 */
void Core::reschedule(double now)
{
    // calculate the delay
    auto seconds = delay(now);
    
    // if timer was not set and will not be set
    if (seconds < 0.0 && _timer == nullptr) return;
    
    // if timer was immediate and stays immediate, not changes are needed
    if (seconds == 0.0 && _timer != nullptr && _immediate) return;

    // if the timer is already running we have to reset it
    if (_timer != nullptr) _loop->cancel(_timer, this);
    
    // check when the next operation should run
    _timer = seconds < 0 ? nullptr : _loop->timer(seconds, this);
    _immediate = seconds == 0.0;
}

/**
 *  Method that is called when a UDP socket has a buffer that it wants to deliver
 *  @param  udp         the socket with a buffer
 */
void Core::onBuffered(Udp *udp)
{
    // if we already had an immediate timer we do not have to set it
    if (_timer != nullptr && _immediate) return;
    
    // if the timer is already running we have to reset it
    if (_timer != nullptr) _loop->cancel(_timer, this);
    
    // check when the next operation should run
    _timer = _loop->timer(0.0, this);
    _immediate = true;
}

/**
 *  Process a lookup
 *  @param  lookup      the lookup to process
 *  @param  now         current time
 *  @return bool        was this lookup indeed processable (false if processed too early)
 */
bool Core::process(const std::shared_ptr<Lookup> &lookup, double now)
{
    // if it is not yet time to run this lookup, we do nothing more
    if (lookup->delay(now) > 0.0) return false;

    // run the lookup (if this fails the lookup was already finished and we do not have to reschedule it)
    if (!lookup->execute(now)) return true;
    
    // if no more attempts are expected, we put it in a special list
    if (lookup->credits() == 0) _ready.push_back(lookup);
    
    // remember the lookup for the next attempt
    else _lookups.push_back(lookup);
    
    // done
    return true;
}

/**
 *  Proceed with more operations
 *  @param  now
 *  @param  count
 */
void Core::proceed(double now, size_t count)
{
    // iterate
    while (count > 0)
    {
        // not possible if nothing is scheduled
        if (_scheduled.empty()) return;
        
        // get the oldest scheduled operation (the process() always returns true)
        if (!process(_scheduled.front(), now)) return;
        
        // this lookup is no longer scheduled
        _scheduled.pop_front();
        
        // one extra operation is scheduled
        count -= 1;
    }
}

/**
 *  Method that is called when the timer expires
 */
void Core::expire()
{
    // forget the timer
    _loop->cancel(_timer, this); _timer = nullptr;
    
    // a call to userspace might destruct `this`
    Watcher watcher(this);
    
    // get the current time
    Now now;
    
    // number of calls made
    size_t calls = 0;
    
    // first we are going to check the nameservers if they have some data to process
    /* @todo we keep this code here in case we are going to implement multiple udp sockets, so that we can use it as inspiration
    for (auto &nameserver : _nameservers)
    {
        // because processing a response may lead to user-space destructing everything,
        // we leap out if there was indeed something processed
        size_t count = nameserver.process(_maxcalls - calls);
        
        // if nothing was processed we move one
        if (count == 0) continue;
        
        // something was processed, is the side-effect that userspace destucted `this`?
        if (!watcher.valid()) return;

        // update bookkeeping (this is not entirely correct, maybe there was no call to userspace)
        calls += count;

        // start other operations now that some earlier operations are completed
        proceed(now, count);
        
        // is it meaningful to proceed
        if (calls > _maxcalls) break;        
    }*/
    
    // first we check the udp sockets to see if they have data availeble
    // @todo we repeat code for ipv4 and ipv6, this can probably be done in a more elegant way
    size_t count = _ipv4.deliver(_maxcalls - calls);

    // something was processed, is the side-effect that userspace destucted `this`?
    if (count > 0 && !watcher.valid()) return;
    
    // update bookkeeping (this is not entirely correct, maybe there was no call to userspace)
    calls += count;

    // first we check the udp sockets to see if they have data availeble
    count = _ipv6.deliver(_maxcalls - calls);

    // something was processed, is the side-effect that userspace destucted `this`?
    if (count > 0 && !watcher.valid()) return;
    
    // update bookkeeping (this is not entirely correct, maybe there was no call to userspace)
    calls += count;

    // start other operations now that some earlier operations are completed
    proceed(now, count);
    
    // there was no data to process, so we are going to run jobs
    while (calls < _maxcalls && !_lookups.empty())
    {
        // get the oldest operation
        if (!process(_lookups.front(), now)) break;
        
        // maybe the userspace call ended up in `this` being destructed
        if (!watcher.valid()) return;
        
        // log one extra call (this is not entirely correct, maybe there was no call to userspace)
        calls += 1;
        
        // forget this lookup because we ran it
        _lookups.pop_front();
    }
    
    // look at lookups that can no longer be repeated, but for which we're waiting for answer
    while (calls < _maxcalls && !_ready.empty())
    {
        // get the oldest operation
        if (!process(_ready.front(), now)) break;

        // maybe the userspace call ended up in `this` being destructed
        if (!watcher.valid()) return;

        // log one extra call
        calls += 1;
        
        // forget this lookup because we are going to run it
        _ready.pop_front();
    }

    // if there are more slots for scheduled operations, we start them now
    // @todo    this is wrong because _lookups.size() does not hold the number of active lookups (this
    //          is a queue-datastructure that might also hold already finished lookups that will be
    //          harvested when they hit the front of the queue, but that should not count for the capacity)
    if (_capacity > _lookups.size()) proceed(now, _capacity - _lookups.size());
    
    // reset the timer
    reschedule(now);
}

/**
 *  Send a message over a UDP socket
 *  @param  ip              target IP
 *  @param  query           the query to send
 *  @return Inbound         the object that receives the answer
 */
Inbound *Core::datagram(const Ip &ip, const Query &query)
{
    // check the version number of ip
    switch (ip.version()) {
    case 4:     return _ipv4.send(ip, query, _buffersize);
    case 6:     return _ipv6.send(ip, query, _buffersize);
    default:    return nullptr;
    }
}

/**
 *  End of namespace
 */
}
<|MERGE_RESOLUTION|>--- conflicted
+++ resolved
@@ -28,11 +28,10 @@
  *  @param  socketcount number of UDP sockets to maintain
  *  @throws std::runtime_error
  */
-<<<<<<< HEAD
-Core::Core(Loop *loop, bool defaults, int32_t buffersize, size_t socketcount) : _loop(loop), _udp(loop, this, socketcount, buffersize)
-=======
-Core::Core(Loop *loop, bool defaults) : _loop(loop), _ipv4(loop, this), _ipv6(loop, this)
->>>>>>> 4f4a09cb
+Core::Core(Loop *loop, bool defaults, size_t socketcount) :
+    _loop(loop),
+    _ipv4(loop, this, socketcount),
+    _ipv6(loop, this, socketcount)
 {
     // do nothing if we don't need the defaults
     if (!defaults) return;
@@ -60,11 +59,10 @@
  *  @param  buffersize  send & receive buffer size of each UDP socket
  *  @param  socketcount number of UDP sockets to maintain
  */
-<<<<<<< HEAD
-Core::Core(Loop *loop, const ResolvConf &settings, int32_t buffersize, size_t socketcount) : _loop(loop), _udp(loop, this, socketcount, buffersize)
-=======
-Core::Core(Loop *loop, const ResolvConf &settings) : _loop(loop), _ipv4(loop, this), _ipv6(loop, this)
->>>>>>> 4f4a09cb
+Core::Core(Loop *loop, const ResolvConf &settings, size_t socketcount) :
+    _loop(loop),
+    _ipv4(loop, this, socketcount),
+    _ipv6(loop, this, socketcount)
 {
     // construct the nameservers
     for (size_t i = 0; i < settings.nameservers(); ++i) _nameservers.emplace_back(settings.nameserver(i));
@@ -175,10 +173,10 @@
 {
     // if we already had an immediate timer we do not have to set it
     if (_timer != nullptr && _immediate) return;
-    
+
     // if the timer is already running we have to reset it
     if (_timer != nullptr) _loop->cancel(_timer, this);
-    
+
     // check when the next operation should run
     _timer = _loop->timer(0.0, this);
     _immediate = true;
@@ -272,14 +270,14 @@
         // is it meaningful to proceed
         if (calls > _maxcalls) break;        
     }*/
-    
+
     // first we check the udp sockets to see if they have data availeble
     // @todo we repeat code for ipv4 and ipv6, this can probably be done in a more elegant way
     size_t count = _ipv4.deliver(_maxcalls - calls);
 
     // something was processed, is the side-effect that userspace destucted `this`?
     if (count > 0 && !watcher.valid()) return;
-    
+
     // update bookkeeping (this is not entirely correct, maybe there was no call to userspace)
     calls += count;
 
@@ -288,7 +286,7 @@
 
     // something was processed, is the side-effect that userspace destucted `this`?
     if (count > 0 && !watcher.valid()) return;
-    
+
     // update bookkeeping (this is not entirely correct, maybe there was no call to userspace)
     calls += count;
 
